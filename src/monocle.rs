--- conflicted
+++ resolved
@@ -502,16 +502,11 @@
                 as2org.search(q.as_str(), &search_type, full_country).unwrap()
             }).collect::<Vec<SearchResult>>();
 
-<<<<<<< HEAD
+            // order search results by AS number
+            res.sort_by_key(|v| v.asn);
+
             match full_table {
                 false => {
-=======
-            // order search results by AS number
-            res.sort_by_key(|v| v.asn);
-
-            match concise {
-                true => {
->>>>>>> 76f61614
                     let res_concise = res.into_iter().map(|x: SearchResult|{
                         SearchResultConcise { asn: x.asn, as_name: x.as_name, org_name: x.org_name, org_country: x.org_country }
                     });
