# Monocle

[![Rust](https://github.com/bgpkit/monocle/actions/workflows/rust.yml/badge.svg)](https://github.com/bgpkit/monocle/actions/workflows/rust.yml)
[![Crates.io](https://img.shields.io/crates/v/monocle)](https://crates.io/crates/monocle)
[![Docs.rs](https://docs.rs/monocle/badge.svg)](https://docs.rs/monocle)
[![License](https://img.shields.io/crates/l/monocle)](https://raw.githubusercontent.com/bgpkit/monocle/main/LICENSE)

See through all BGP data with a monocle.

![](https://spaces.bgpkit.org/assets/monocle/monocle-emoji.png)

*Still in early prototype phase. You are warned.*

## Install

```bash
cargo install monocle
```

## Usage

Subcommands:
- `parse`: parse individual MRT files
- `search`: search for matching messages from all available public MRT files
- `whois`: search AS and organization information by ASN or name
- `time`: utility to convert time between unix timestamp and RFC3339 string
- `country`: utility to lookup country name and code

Top-level help menu:
```text
➜  ~ monocle                      
A commandline application to search, parse, and process BGP information in public sources.


Usage: monocle [OPTIONS] <COMMAND>

Commands:
  parse    Parse individual MRT files given a file path, local or remote
  search   Search BGP messages from all available public MRT files
  whois    ASN and organization lookup utility
  country  ASN and organization lookup utility
  time     Time conversion utilities
  help     Print this message or the help of the given subcommand(s)

Options:
  -c, --config <CONFIG>  configuration file path, by default $HOME/.monocle.toml is used
      --debug            Print debug information
  -h, --help             Print help
  -V, --version          Print version
```

### `monocle parse`

Parsing single MRT file given a local path or a remote URL.

```text
➜  monocle git:(main) ✗ monocle parse --help
monocle-parse 0.0.1
Parse individual MRT files given a file path, local or remote

USAGE:
    monocle parse [OPTIONS] <FILE>

ARGS:
    <FILE>    File path to a MRT file, local or remote

OPTIONS:
    -a, --as-path <AS_PATH>          Filter by AS path regex string
    -h, --help                       Print help information
    -j, --peer-ip <PEER_IP>          Filter by peer IP address
    -J, --peer-asn <PEER_ASN>        Filter by peer ASN
        --json                       Output as JSON objects
    -m, --elem-type <ELEM_TYPE>      Filter by elem type: announce (a) or withdraw (w)
    -o, --origin-asn <ORIGIN_ASN>    Filter by origin AS Number
    -p, --prefix <PREFIX>            Filter by network prefix
        --pretty                     Pretty-print JSON output
    -s, --include-super              Include super-prefix when filtering
    -S, --include-sub                Include sub-prefix when filtering
    -t, --start-ts <START_TS>        Filter by start unix timestamp inclusive
    -T, --end-ts <END_TS>            Filter by end unix timestamp inclusive
    -V, --version                    Print version information
```

### `monocle search`

Search for BGP messages across publicly available BGP route collectors and parse relevant
MRT files in parallel. More filters can be used to search for messages that match your criteria.

```text
➜  monocle git:(main) ✗ monocle search --help
Search BGP messages from all available public MRT files

USAGE:
    monocle search [OPTIONS] --start-ts <START_TS> --end-ts <END_TS>

OPTIONS:
    -a, --as-path <AS_PATH>          Filter by AS path regex string
    -c, --collector <COLLECTOR>      Filter by collector, e.g. rrc00 or route-views2
    -d, --debug                      Print debug information
    -d, --dry-run                    Dry-run, do not download or parse
    -h, --help                       Print help information
    -j, --peer-ip <PEER_IP>          Filter by peer IP address
    -J, --peer-asn <PEER_ASN>        Filter by peer ASN
    -m, --elem-type <ELEM_TYPE>      Filter by elem type: announce (a) or withdraw (w)
    -o, --origin-asn <ORIGIN_ASN>    Filter by origin AS Number
    -p, --prefix <PREFIX>            Filter by network prefix
    -P, --project <PROJECT>          Filter by route collection project, i.e. riperis or routeviews
    -s, --include-super              Include super-prefix when filtering
    -S, --include-sub                Include sub-prefix when filtering
    -t, --start-ts <START_TS>        Filter by start unix timestamp inclusive
    -T, --end-ts <END_TS>            Filter by end unix timestamp inclusive
    -V, --version                    Print version information
```

### `monocle time`

Convert between UNIX timestamp and RFC3339 time strings.

```text
➜  ~ monocle time --help              
Time conversion utilities

USAGE:
    monocle time [TIME]

ARGS:
    <TIME>    Time stamp or time string to convert

OPTIONS:
    -h, --help       Print help information
    -V, --version    Print version information
```

Example runs:
```text
➜  monocle time
╭────────────┬───────────────────────────┬───────╮
│ unix       │ rfc3339                   │ human │
├────────────┼───────────────────────────┼───────┤
│ 1659135226 │ 2022-07-29T22:53:46+00:00 │ now   │
╰────────────┴───────────────────────────┴───────╯

➜  monocle time 0
╭──────┬───────────────────────────┬──────────────╮
│ unix │ rfc3339                   │ human        │
├──────┼───────────────────────────┼──────────────┤
│ 0    │ 1970-01-01T00:00:00+00:00 │ 52 years ago │
╰──────┴───────────────────────────┴──────────────╯

➜  monocle time 2022-01-01T00:00:00Z
╭────────────┬───────────────────────────┬──────────────╮
│ unix       │ rfc3339                   │ human        │
├────────────┼───────────────────────────┼──────────────┤
│ 1640995200 │ 2022-01-01T00:00:00+00:00 │ 6 months ago │
╰────────────┴───────────────────────────┴──────────────╯

➜  monocle time 2022-01-01T00:00:00 
Input time must be either Unix timestamp or time string compliant with RFC3339
```

### `monocle whois`

Search AS/organization-level information with ASN or organization name.

Data source:
- The CAIDA AS Organizations Dataset, http://www.caida.org/data/as-organizations
- Please also cite the data source above if you use this tool for your public work.

```text
➜  ~ monocle whois --help
ASN and organization lookup utility

Usage: monocle whois [OPTIONS] [QUERY]...

Arguments:
  [QUERY]...  Search query, an ASN (e.g. "400644") or a name (e.g. "bgpkit")

Options:
  -n, --name-only     Search AS and Org name only
  -a, --asn-only      Search by ASN only
  -C, --country-only  Search by country only
  -u, --update        Refresh local as2org database
  -p, --pretty        Output to pretty table, default markdown table
  -F, --full-table    Display full table (with ord_id, org_size)
  -P, --psv           Export to pipe-separated values
  -f, --full-country  Show full country names instead of 2-letter code
  -h, --help          Print help
  -V, --version       Print version
```

Example queries:
```text
➜  ~ monocle whois 400644
| asn    | as_name    | org_name   | org_country |
|--------|------------|------------|-------------|
| 400644 | BGPKIT-LLC | BGPKIT LLC | US          |

➜  ~ monocle whois bgpkit
| asn    | as_name    | org_name   | org_country |
|--------|------------|------------|-------------|
| 400644 | BGPKIT-LLC | BGPKIT LLC | US          |

```

You can specify multiple queries:

```text
➜  monocle whois 13335 bgpkit               
| asn    | as_name       | org_name         | org_country |
|--------|---------------|------------------|-------------|
| 13335  | CLOUDFLARENET | Cloudflare, Inc. | US          |
| 400644 | BGPKIT-LLC    | BGPKIT LLC       | US          |
```

Use `--pretty` to output the table with pretty rounded corner
```text
➜  monocle whois 13335 bgpkit --pretty
╭────────┬───────────────┬──────────────────┬─────────────╮
│ asn    │ as_name       │ org_name         │ org_country │
├────────┼───────────────┼──────────────────┼─────────────┤
│ 13335  │ CLOUDFLARENET │ Cloudflare, Inc. │ US          │
│ 400644 │ BGPKIT-LLC    │ BGPKIT LLC       │ US          │
╰────────┴───────────────┴──────────────────┴─────────────╯
```

### `monocle country`

Country name and code lookup utilities.

```text
➜  ~ monocle country --help              
Country name and code lookup utilities

Usage: monocle country <QUERY>

Arguments:
  <QUERY>  Search query, e.g. "US" or "United States"

Options:
  -h, --help     Print help
  -V, --version  Print version

```

Example runs:
```text
➜  monocle country US    
╭──────┬──────────────────────────╮
│ code │ name                     │
├──────┼──────────────────────────┤
│ US   │ United States of America │
╰──────┴──────────────────────────╯

➜  monocle country united
╭──────┬──────────────────────────────────────────────────────╮
│ code │ name                                                 │
├──────┼──────────────────────────────────────────────────────┤
│ TZ   │ Tanzania, United Republic of                         │
│ GB   │ United Kingdom of Great Britain and Northern Ireland │
│ AE   │ United Arab Emirates                                 │
│ US   │ United States of America                             │
│ UM   │ United States Minor Outlying Islands                 │
╰──────┴──────────────────────────────────────────────────────╯

➜  monocle country "United States" 
╭──────┬──────────────────────────────────────╮
│ code │ name                                 │
├──────┼──────────────────────────────────────┤
│ UM   │ United States Minor Outlying Islands │
│ US   │ United States of America             │
╰──────┴──────────────────────────────────────╯
```

### `monocle rpki`: 
Check RPKI validity for given prefix-ASN pair and provide utility to read ROA and ASPA files from the RPKI archive.

```text
➜  monocle rpki --help
RPKI utility module

Usage: monocle rpki <COMMAND>

Commands:
  roa    parse a RPKI ROA file
  aspa   parse a RPKI ASPA file
  check  validate a prefix-asn pair with a RPKI validator
  help   Print this message or the help of the given subcommand(s)

Options:
  -h, --help     Print help
  -V, --version  Print version

```

#### `monocle rpki check`

Check RPKI validity for given prefix-ASN pair. We use RIPE NCC's [routinator instance](https://rpki-validator.ripe.net) as the data source.

```text
➜  monocle rpki check --help
validate a prefix-asn pair with a RPKI validator

Usage: monocle rpki check --asn <ASN> --prefix <PREFIX>

<<<<<<< HEAD
=======
Options:
  -a, --asn <ASN>        
  -p, --prefix <PREFIX>  
  -h, --help             Print help
  -V, --version          Print version
```

#### `monocle rpki roa`
Parse a given RPKI ROA file and display the prefix-ASN pairs with max length.

```text
➜  monocle rpki roa https://spaces.bgpkit.org/parser/bgpkit.roa

| asn    | prefix            | max_len |
|--------|-------------------|---------|
| 393949 | 192.67.222.0/24   | 24      |
| 393949 | 192.195.251.0/24  | 24      |
| 393949 | 2620:98:4000::/44 | 48      |
```

#### `monocle rpki aspa`

Parse a given RPKI ASPA file and display the allowed upstreams.

```text
➜  monocle rpki aspa https://spaces.bgpkit.org/parser/as945.asa
| asn | allowed_upstream |
|-----|------------------|
| 945 | 1299             |
|     | 6939             |
|     | 7480             |
|     | 32097            |
|     | 50058            |
|     | 61138            |
```

## Built with ❤️ by BGPKIT Team

>>>>>>> a45d22c2
<a href="https://bgpkit.com"><img src="https://bgpkit.com/Original%20Logo%20Cropped.png" alt="https://bgpkit.com/favicon.ico" width="200"/></a><|MERGE_RESOLUTION|>--- conflicted
+++ resolved
@@ -302,8 +302,6 @@
 
 Usage: monocle rpki check --asn <ASN> --prefix <PREFIX>
 
-<<<<<<< HEAD
-=======
 Options:
   -a, --asn <ASN>        
   -p, --prefix <PREFIX>  
@@ -342,5 +340,4 @@
 
 ## Built with ❤️ by BGPKIT Team
 
->>>>>>> a45d22c2
 <a href="https://bgpkit.com"><img src="https://bgpkit.com/Original%20Logo%20Cropped.png" alt="https://bgpkit.com/favicon.ico" width="200"/></a>